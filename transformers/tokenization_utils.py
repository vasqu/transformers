# coding=utf-8
# Copyright 2018 The Open AI Team Authors and The HuggingFace Inc. team.
#
# Licensed under the Apache License, Version 2.0 (the "License");
# you may not use this file except in compliance with the License.
# You may obtain a copy of the License at
#
#     http://www.apache.org/licenses/LICENSE-2.0
#
# Unless required by applicable law or agreed to in writing, software
# distributed under the License is distributed on an "AS IS" BASIS,
# WITHOUT WARRANTIES OR CONDITIONS OF ANY KIND, either express or implied.
# See the License for the specific language governing permissions and
# limitations under the License.
"""Tokenization classes for OpenAI GPT."""
from __future__ import (absolute_import, division, print_function,
                        unicode_literals)

import logging
import os
import json
import six
import copy
from io import open

from .file_utils import cached_path, is_tf_available, is_torch_available

if is_tf_available():
    import tensorflow as tf
if is_torch_available():
    import torch

logger = logging.getLogger(__name__)

SPECIAL_TOKENS_MAP_FILE = 'special_tokens_map.json'
ADDED_TOKENS_FILE = 'added_tokens.json'
TOKENIZER_CONFIG_FILE = 'tokenizer_config.json'

class PreTrainedTokenizer(object):
    """ Base class for all tokenizers.
    Handle all the shared methods for tokenization and special tokens as well as methods dowloading/caching/loading pretrained tokenizers as well as adding tokens to the vocabulary.

    This class also contain the added tokens in a unified way on top of all tokenizers so we don't have to handle the specific vocabulary augmentation methods of the various underlying dictionary structures (BPE, sentencepiece...).

    Class attributes (overridden by derived classes):

        - ``vocab_files_names``: a python ``dict`` with, as keys, the ``__init__`` keyword name of each vocabulary file required by the model, and as associated values, the filename for saving the associated file (string).
        - ``pretrained_vocab_files_map``: a python ``dict of dict`` the high-level keys being the ``__init__`` keyword name of each vocabulary file required by the model, the low-level being the `short-cut-names` (string) of the pretrained models with, as associated values, the `url` (string) to the associated pretrained vocabulary file.
        - ``max_model_input_sizes``: a python ``dict`` with, as keys, the `short-cut-names` (string) of the pretrained models, and as associated values, the maximum length of the sequence inputs of this model, or None if the model has no maximum input size.
        - ``pretrained_init_configuration``: a python ``dict`` with, as keys, the `short-cut-names` (string) of the pretrained models, and as associated values, a dictionnary of specific arguments to pass to the ``__init__``method of the tokenizer class for this pretrained model when loading the tokenizer with the ``from_pretrained()`` method.

    Parameters:

        - ``bos_token``: (`Optional`) string: a beginning of sentence token. Will be associated to ``self.bos_token`` and ``self.bos_token_id``

        - ``eos_token``: (`Optional`) string: an end of sentence token. Will be associated to ``self.eos_token`` and ``self.eos_token_id``

        - ``unk_token``: (`Optional`) string: an unknown token. Will be associated to ``self.unk_token`` and ``self.unk_token_id``

        - ``sep_token``: (`Optional`) string: a separation token (e.g. to separate context and query in an input sequence). Will be associated to ``self.sep_token`` and ``self.sep_token_id``

        - ``pad_token``: (`Optional`) string: a padding token. Will be associated to ``self.pad_token`` and ``self.pad_token_id``

        - ``cls_token``: (`Optional`) string: a classification token (e.g. to extract a summary of an input sequence leveraging self-attention along the full depth of the model). Will be associated to ``self.cls_token`` and ``self.cls_token_id``

        - ``mask_token``: (`Optional`) string: a masking token (e.g. when training a model with masked-language modeling). Will be associated to ``self.mask_token`` and ``self.mask_token_id``

        - ``additional_special_tokens``: (`Optional`) list: a list of additional special tokens. Adding all special tokens here ensure they won't be split by the tokenization process. Will be associated to ``self.additional_special_tokens`` and ``self.additional_special_tokens_ids``
    """
    vocab_files_names = {}
    pretrained_vocab_files_map = {}
    pretrained_init_configuration = {}
    max_model_input_sizes = {}

    SPECIAL_TOKENS_ATTRIBUTES = ["bos_token", "eos_token", "unk_token", "sep_token",
                                 "pad_token", "cls_token", "mask_token",
                                 "additional_special_tokens"]

    @property
    def bos_token(self):
        """ Beginning of sentence token (string). Log an error if used while not having been set. """
        if self._bos_token is None:
            logger.error("Using bos_token, but it is not set yet.")
        return self._bos_token

    @property
    def eos_token(self):
        """ End of sentence token (string). Log an error if used while not having been set. """
        if self._eos_token is None:
            logger.error("Using eos_token, but it is not set yet.")
        return self._eos_token

    @property
    def unk_token(self):
        """ Unknown token (string). Log an error if used while not having been set. """
        if self._unk_token is None:
            logger.error("Using unk_token, but it is not set yet.")
        return self._unk_token

    @property
    def sep_token(self):
        """ Separation token (string). E.g. separate context and query in an input sequence. Log an error if used while not having been set. """
        if self._sep_token is None:
            logger.error("Using sep_token, but it is not set yet.")
        return self._sep_token

    @property
    def pad_token(self):
        """ Padding token (string). Log an error if used while not having been set. """
        if self._pad_token is None:
            logger.error("Using pad_token, but it is not set yet.")
        return self._pad_token

    @property
    def cls_token(self):
        """ Classification token (string). E.g. to extract a summary of an input sequence leveraging self-attention along the full depth of the model. Log an error if used while not having been set. """
        if self._cls_token is None:
            logger.error("Using cls_token, but it is not set yet.")
        return self._cls_token

    @property
    def mask_token(self):
        """ Mask token (string). E.g. when training a model with masked-language modeling. Log an error if used while not having been set. """
        if self._mask_token is None:
            logger.error("Using mask_token, but it is not set yet.")
        return self._mask_token

    @property
    def additional_special_tokens(self):
        """ All the additional special tokens you may want to use (list of strings). Log an error if used while not having been set. """
        if self._additional_special_tokens is None:
            logger.error("Using additional_special_tokens, but it is not set yet.")
        return self._additional_special_tokens

    @bos_token.setter
    def bos_token(self, value):
        self._bos_token = value

    @eos_token.setter
    def eos_token(self, value):
        self._eos_token = value

    @unk_token.setter
    def unk_token(self, value):
        self._unk_token = value

    @sep_token.setter
    def sep_token(self, value):
        self._sep_token = value

    @pad_token.setter
    def pad_token(self, value):
        self._pad_token = value

    @cls_token.setter
    def cls_token(self, value):
        self._cls_token = value

    @mask_token.setter
    def mask_token(self, value):
        self._mask_token = value

    @additional_special_tokens.setter
    def additional_special_tokens(self, value):
        self._additional_special_tokens = value

    @property
    def bos_token_id(self):
        """ Id of the beginning of sentence token in the vocabulary. Log an error if used while not having been set. """
        return self.convert_tokens_to_ids(self.bos_token)

    @property
    def eos_token_id(self):
        """ Id of the end of sentence token in the vocabulary. Log an error if used while not having been set. """
        return self.convert_tokens_to_ids(self.eos_token)

    @property
    def unk_token_id(self):
        """ Id of the unknown token in the vocabulary. Log an error if used while not having been set. """
        return self.convert_tokens_to_ids(self.unk_token)

    @property
    def sep_token_id(self):
        """ Id of the separation token in the vocabulary. E.g. separate context and query in an input sequence. Log an error if used while not having been set. """
        return self.convert_tokens_to_ids(self.sep_token)

    @property
    def pad_token_id(self):
        """ Id of the padding token in the vocabulary. Log an error if used while not having been set. """
        return self.convert_tokens_to_ids(self.pad_token)

    @property
    def cls_token_id(self):
        """ Id of the classification token in the vocabulary. E.g. to extract a summary of an input sequence leveraging self-attention along the full depth of the model. Log an error if used while not having been set. """
        return self.convert_tokens_to_ids(self.cls_token)

    @property
    def mask_token_id(self):
        """ Id of the mask token in the vocabulary. E.g. when training a model with masked-language modeling. Log an error if used while not having been set. """
        return self.convert_tokens_to_ids(self.mask_token)

    @property
    def additional_special_tokens_ids(self):
        """ Ids of all the additional special tokens in the vocabulary (list of integers). Log an error if used while not having been set. """
        return self.convert_tokens_to_ids(self.additional_special_tokens)

    def __init__(self, max_len=None, **kwargs):
        self._bos_token = None
        self._eos_token = None
        self._unk_token = None
        self._sep_token = None
        self._pad_token = None
        self._cls_token = None
        self._mask_token = None
        self._additional_special_tokens = []

        self.max_len = max_len if max_len is not None else int(1e12)

        # Added tokens
        self.added_tokens_encoder = {}
        self.added_tokens_decoder = {}

        # inputs and kwargs for saving and re-loading (see ``from_pretrained`` and ``save_pretrained``)
        self.init_inputs = ()
        self.init_kwargs = {}

        for key, value in kwargs.items():
            if key in self.SPECIAL_TOKENS_ATTRIBUTES:
                if key == 'additional_special_tokens':
                    assert isinstance(value, (list, tuple)) and all(isinstance(t, str) or (six.PY2 and isinstance(t, unicode)) for t in value)
                else:
                    assert isinstance(value, str) or (six.PY2 and isinstance(value, unicode))
                setattr(self, key, value)


    @classmethod
    def from_pretrained(cls, *inputs, **kwargs):
        r"""
        Instantiate a :class:`~transformers.PreTrainedTokenizer` (or a derived class) from a predefined tokenizer.

        Args:
            pretrained_model_name_or_path: either:

                - a string with the `shortcut name` of a predefined tokenizer to load from cache or download, e.g.: ``bert-base-uncased``.
                - a path to a `directory` containing vocabulary files required by the tokenizer, for instance saved using the :func:`~transformers.PreTrainedTokenizer.save_pretrained` method, e.g.: ``./my_model_directory/``.
                - (not applicable to all derived classes) a path or url to a single saved vocabulary file if and only if the tokenizer only requires a single vocabulary file (e.g. Bert, XLNet), e.g.: ``./my_model_directory/vocab.txt``.

            cache_dir: (`optional`) string:
                Path to a directory in which a downloaded predefined tokenizer vocabulary files should be cached if the standard cache should not be used.

            force_download: (`optional`) boolean, default False:
                Force to (re-)download the vocabulary files and override the cached versions if they exists.

            proxies: (`optional`) dict, default None:
                A dictionary of proxy servers to use by protocol or endpoint, e.g.: {'http': 'foo.bar:3128', 'http://hostname': 'foo.bar:4012'}.
                The proxies are used on each request.

            inputs: (`optional`) positional arguments: will be passed to the Tokenizer ``__init__`` method.

            kwargs: (`optional`) keyword arguments: will be passed to the Tokenizer ``__init__`` method. Can be used to set special tokens like ``bos_token``, ``eos_token``, ``unk_token``, ``sep_token``, ``pad_token``, ``cls_token``, ``mask_token``, ``additional_special_tokens``. See parameters in the doc string of :class:`~transformers.PreTrainedTokenizer` for details.

        Examples::

            # We can't instantiate directly the base class `PreTrainedTokenizer` so let's show our examples on a derived class: BertTokenizer

            # Download vocabulary from S3 and cache.
            tokenizer = BertTokenizer.from_pretrained('bert-base-uncased')

            # If vocabulary files are in a directory (e.g. tokenizer was saved using `save_pretrained('./test/saved_model/')`)
            tokenizer = BertTokenizer.from_pretrained('./test/saved_model/')

            # If the tokenizer uses a single vocabulary file, you can point directly to this file
            tokenizer = BertTokenizer.from_pretrained('./test/saved_model/my_vocab.txt')

            # You can link tokens to special vocabulary when instantiating
            tokenizer = BertTokenizer.from_pretrained('bert-base-uncased', unk_token='<unk>')
            # You should be sure '<unk>' is in the vocabulary when doing that.
            # Otherwise use tokenizer.add_special_tokens({'unk_token': '<unk>'}) instead)
            assert tokenizer.unk_token == '<unk>'

        """
        return cls._from_pretrained(*inputs, **kwargs)


    @classmethod
    def _from_pretrained(cls, pretrained_model_name_or_path, *init_inputs, **kwargs):
        cache_dir = kwargs.pop('cache_dir', None)
        force_download = kwargs.pop('force_download', False)
        proxies = kwargs.pop('proxies', None)

        s3_models = list(cls.max_model_input_sizes.keys())
        vocab_files = {}
        init_configuration = {}
        if pretrained_model_name_or_path in s3_models:
            # Get the vocabulary from AWS S3 bucket
            for file_id, map_list in cls.pretrained_vocab_files_map.items():
                vocab_files[file_id] = map_list[pretrained_model_name_or_path]
            if cls.pretrained_init_configuration and pretrained_model_name_or_path in cls.pretrained_init_configuration:
                init_configuration = cls.pretrained_init_configuration[pretrained_model_name_or_path]
        else:
            # Get the vocabulary from local files
            logger.info(
                "Model name '{}' not found in model shortcut name list ({}). "
                "Assuming '{}' is a path or url to a directory containing tokenizer files.".format(
                    pretrained_model_name_or_path, ', '.join(s3_models),
                    pretrained_model_name_or_path))

            # Look for the tokenizer main vocabulary files
            for file_id, file_name in cls.vocab_files_names.items():
                if os.path.isdir(pretrained_model_name_or_path):
                    # If a directory is provided we look for the standard filenames
                    full_file_name = os.path.join(pretrained_model_name_or_path, file_name)
                else:
                    # If a path to a file is provided we use it (will only work for non-BPE tokenizer using a single vocabulary file)
                    full_file_name = pretrained_model_name_or_path
                if not os.path.exists(full_file_name):
                    logger.info("Didn't find file {}. We won't load it.".format(full_file_name))
                    full_file_name = None
                vocab_files[file_id] = full_file_name

            # Look for the additional tokens files
            additional_files_names = {'added_tokens_file': ADDED_TOKENS_FILE,
                                      'special_tokens_map_file': SPECIAL_TOKENS_MAP_FILE,
                                      'tokenizer_config_file': TOKENIZER_CONFIG_FILE,
                                      }

            # If a path to a file was provided, get the parent directory
            saved_directory = pretrained_model_name_or_path
            if os.path.exists(saved_directory) and not os.path.isdir(saved_directory):
                saved_directory = os.path.dirname(saved_directory)

            for file_id, file_name in additional_files_names.items():
                full_file_name = os.path.join(saved_directory, file_name)
                if not os.path.exists(full_file_name):
                    logger.info("Didn't find file {}. We won't load it.".format(full_file_name))
                    full_file_name = None
                vocab_files[file_id] = full_file_name

            if all(full_file_name is None for full_file_name in vocab_files.values()):
                logger.error(
                    "Model name '{}' was not found in model name list ({}). "
                    "We assumed '{}' was a path or url but couldn't find tokenizer files"
                    "at this path or url.".format(
                        pretrained_model_name_or_path, ', '.join(s3_models),
                        pretrained_model_name_or_path, ))
                return None

        # Get files from url, cache, or disk depending on the case
        try:
            resolved_vocab_files = {}
            for file_id, file_path in vocab_files.items():
                if file_path is None:
                    resolved_vocab_files[file_id] = None
                else:
                    resolved_vocab_files[file_id] = cached_path(file_path, cache_dir=cache_dir, force_download=force_download, proxies=proxies)
        except EnvironmentError as e:
            if pretrained_model_name_or_path in s3_models:
                logger.error("Couldn't reach server to download vocabulary.")
            else:
                logger.error(
                    "Model name '{}' was not found in model name list ({}). "
                    "We assumed '{}' was a path or url but couldn't find files {} "
                    "at this path or url.".format(
                        pretrained_model_name_or_path, ', '.join(s3_models),
                        pretrained_model_name_or_path, str(vocab_files.keys())))
            raise e

        for file_id, file_path in vocab_files.items():
            if file_path == resolved_vocab_files[file_id]:
                logger.info("loading file {}".format(file_path))
            else:
                logger.info("loading file {} from cache at {}".format(
                    file_path, resolved_vocab_files[file_id]))

        # Prepare tokenizer initialization kwargs
        # Did we saved some inputs and kwargs to reload ?
        tokenizer_config_file = resolved_vocab_files.pop('tokenizer_config_file', None)
        if tokenizer_config_file is not None:
            init_kwargs = json.load(open(tokenizer_config_file, encoding="utf-8"))
            saved_init_inputs = init_kwargs.pop('init_inputs', ())
            if not init_inputs:
                init_inputs = saved_init_inputs
        else:
            init_kwargs = init_configuration

        # Update with newly provided kwargs
        init_kwargs.update(kwargs)

        # Set max length if needed
        if pretrained_model_name_or_path in cls.max_model_input_sizes:
            # if we're using a pretrained model, ensure the tokenizer
            # wont index sequences longer than the number of positional embeddings
            max_len = cls.max_model_input_sizes[pretrained_model_name_or_path]
            if max_len is not None and isinstance(max_len, (int, float)):
                init_kwargs['max_len'] = min(init_kwargs.get('max_len', int(1e12)), max_len)

        # Merge resolved_vocab_files arguments in init_kwargs.
        added_tokens_file = resolved_vocab_files.pop('added_tokens_file', None)
        special_tokens_map_file = resolved_vocab_files.pop('special_tokens_map_file', None)
        for args_name, file_path in resolved_vocab_files.items():
            if args_name not in init_kwargs:
                init_kwargs[args_name] = file_path
        if special_tokens_map_file is not None:
            special_tokens_map = json.load(open(special_tokens_map_file, encoding="utf-8"))
            for key, value in special_tokens_map.items():
                if key not in init_kwargs:
                    init_kwargs[key] = value

        # Instantiate tokenizer.
        tokenizer = cls(*init_inputs, **init_kwargs)

        # Save inputs and kwargs for saving and re-loading with ``save_pretrained``
        tokenizer.init_inputs = init_inputs
        tokenizer.init_kwargs = init_kwargs

        # Add supplementary tokens.
        if added_tokens_file is not None:
            added_tok_encoder = json.load(open(added_tokens_file, encoding="utf-8"))
            added_tok_decoder = {v:k for k, v in added_tok_encoder.items()}
            tokenizer.added_tokens_encoder.update(added_tok_encoder)
            tokenizer.added_tokens_decoder.update(added_tok_decoder)

        return tokenizer


    def save_pretrained(self, save_directory):
        """ Save the tokenizer vocabulary files together with:
                - added tokens,
                - special-tokens-to-class-attributes-mapping,
                - tokenizer instantiation positional and keywords inputs (e.g. do_lower_case for Bert).

            This won't save modifications other than (added tokens and special token mapping) you may have
            applied to the tokenizer after the instantiation (e.g. modifying tokenizer.do_lower_case after creation).

            This method make sure the full tokenizer can then be re-loaded using the :func:`~transformers.PreTrainedTokenizer.from_pretrained` class method.
        """
        if not os.path.isdir(save_directory):
            logger.error("Saving directory ({}) should be a directory".format(save_directory))
            return

        special_tokens_map_file = os.path.join(save_directory, SPECIAL_TOKENS_MAP_FILE)
        added_tokens_file = os.path.join(save_directory, ADDED_TOKENS_FILE)
        tokenizer_config_file = os.path.join(save_directory, TOKENIZER_CONFIG_FILE)

        tokenizer_config = copy.deepcopy(self.init_kwargs)
        tokenizer_config['init_inputs'] = copy.deepcopy(self.init_inputs)
        for file_id in self.vocab_files_names.keys():
            tokenizer_config.pop(file_id, None)

        with open(tokenizer_config_file, 'w', encoding='utf-8') as f:
            f.write(json.dumps(tokenizer_config, ensure_ascii=False))

        with open(special_tokens_map_file, 'w', encoding='utf-8') as f:
            f.write(json.dumps(self.special_tokens_map, ensure_ascii=False))

        with open(added_tokens_file, 'w', encoding='utf-8') as f:
            if self.added_tokens_encoder:
                out_str = json.dumps(self.added_tokens_encoder, ensure_ascii=False)
            else:
                out_str = u"{}"
            f.write(out_str)

        vocab_files = self.save_vocabulary(save_directory)

        return vocab_files + (special_tokens_map_file, added_tokens_file)


    def save_vocabulary(self, save_directory):
        """ Save the tokenizer vocabulary to a directory. This method does *NOT* save added tokens
            and special token mappings.

            Please use :func:`~transformers.PreTrainedTokenizer.save_pretrained` `()` to save the full Tokenizer state if you want to reload it using the :func:`~transformers.PreTrainedTokenizer.from_pretrained` class method.
        """
        raise NotImplementedError


    def vocab_size(self):
        """ Size of the base vocabulary (without the added tokens) """
        raise NotImplementedError


    def __len__(self):
        """ Size of the full vocabulary with the added tokens """
        return self.vocab_size + len(self.added_tokens_encoder)


    def add_tokens(self, new_tokens):
        """
        Add a list of new tokens to the tokenizer class. If the new tokens are not in the
        vocabulary, they are added to it with indices starting from length of the current vocabulary.

        Args:
            new_tokens: list of string. Each string is a token to add. Tokens are only added if they are not already in the vocabulary (tested by checking if the tokenizer assign the index of the ``unk_token`` to them).

        Returns:
            Number of tokens added to the vocabulary.

        Examples::

            # Let's see how to increase the vocabulary of Bert model and tokenizer
            tokenizer = BertTokenizer.from_pretrained('bert-base-uncased')
            model = BertModel.from_pretrained('bert-base-uncased')

            num_added_toks = tokenizer.add_tokens(['new_tok1', 'my_new-tok2'])
            print('We have added', num_added_toks, 'tokens')
            model.resize_token_embeddings(len(tokenizer))  # Notice: resize_token_embeddings expect to receive the full size of the new vocabulary, i.e. the length of the tokenizer.
        """
        if not new_tokens:
            return 0

        to_add_tokens = []
        for token in new_tokens:
            assert isinstance(token, str) or (six.PY2 and isinstance(token, unicode))
            if token != self.unk_token and \
                    self.convert_tokens_to_ids(token) == self.convert_tokens_to_ids(self.unk_token):
                to_add_tokens.append(token)
                logger.info("Adding %s to the vocabulary", token)

        added_tok_encoder = dict((tok, len(self) + i) for i, tok in enumerate(to_add_tokens))
        added_tok_decoder = {v:k for k, v in added_tok_encoder.items()}
        self.added_tokens_encoder.update(added_tok_encoder)
        self.added_tokens_decoder.update(added_tok_decoder)

        return len(to_add_tokens)

    def num_added_tokens(self, pair=False):
        """
        Returns the number of added tokens when encoding a sequence with special tokens.

        Note:
            This encodes inputs and checks the number of added tokens, and is therefore not efficient. Do not put this
            inside your training loop.

        Args:
            pair: Returns the number of added tokens in the case of a sequence pair if set to True, returns the
                number of added tokens in the case of a single sequence if set to False.

        Returns:
            Number of tokens added to sequences
        """

        if pair:
            initial_tokens_len = len(self.encode("This is a sequence") + self.encode("This is another"))
            final_tokens_len = len(self.encode("This is a sequence", "This is another", add_special_tokens=True))
        else:
            initial_tokens_len = len(self.encode("This is a sequence"))
            final_tokens_len = len(self.encode("This is a sequence", add_special_tokens=True))

        return final_tokens_len - initial_tokens_len

    def add_special_tokens(self, special_tokens_dict):
        """
        Add a dictionary of special tokens (eos, pad, cls...) to the encoder and link them
        to class attributes. If special tokens are NOT in the vocabulary, they are added
        to it (indexed starting from the last index of the current vocabulary).

        Using `add_special_tokens` will ensure your special tokens can be used in several ways:

        - special tokens are carefully handled by the tokenizer (they are never split)
        - you can easily refer to special tokens using tokenizer class attributes like `tokenizer.cls_token`. This makes it easy to develop model-agnostic training and fine-tuning scripts.

        When possible, special tokens are already registered for provided pretrained models (ex: BertTokenizer cls_token is already registered to be '[CLS]' and XLM's one is also registered to be '</s>')

        Args:
            special_tokens_dict: dict of string. Keys should be in the list of predefined special attributes:
                [``bos_token``, ``eos_token``, ``unk_token``, ``sep_token``, ``pad_token``, ``cls_token``, ``mask_token``,
                ``additional_special_tokens``].

                Tokens are only added if they are not already in the vocabulary (tested by checking if the tokenizer assign the index of the ``unk_token`` to them).

        Returns:
            Number of tokens added to the vocabulary.

        Examples::

            # Let's see how to add a new classification token to GPT-2
            tokenizer = GPT2Tokenizer.from_pretrained('gpt2')
            model = GPT2Model.from_pretrained('gpt2')

            special_tokens_dict = {'cls_token': '<CLS>'}

            num_added_toks = tokenizer.add_special_tokens(special_tokens_dict)
            print('We have added', num_added_toks, 'tokens')
            model.resize_token_embeddings(len(tokenizer))  # Notice: resize_token_embeddings expect to receive the full size of the new vocabulary, i.e. the length of the tokenizer.

            assert tokenizer.cls_token == '<CLS>'
        """
        if not special_tokens_dict:
            return 0

        added_tokens = 0
        for key, value in special_tokens_dict.items():
            assert key in self.SPECIAL_TOKENS_ATTRIBUTES
            if key == 'additional_special_tokens':
                assert isinstance(value, (list, tuple)) and all(isinstance(t, str) or (six.PY2 and isinstance(t, unicode)) for t in value)
                added_tokens += self.add_tokens(value)
            else:
                assert isinstance(value, str) or (six.PY2 and isinstance(value, unicode))
                added_tokens += self.add_tokens([value])
            logger.info("Assigning %s to the %s key of the tokenizer", value, key)
            setattr(self, key, value)

        return added_tokens

    def tokenize(self, text, **kwargs):
        """ Converts a string in a sequence of tokens (string), using the tokenizer.
            Split in words for word-based vocabulary or sub-words for sub-word-based
            vocabularies (BPE/SentencePieces/WordPieces).

            Take care of added tokens.
        """
        def split_on_token(tok, text):
            result = []
            split_text = text.split(tok)
            for i, sub_text in enumerate(split_text):
                sub_text = sub_text.strip()
                if i == 0 and not sub_text:
                    result += [tok]
                elif i == len(split_text) - 1:
                    if sub_text:
                        result += [sub_text]
                    else:
                        pass
                else:
                    if sub_text:
                        result += [sub_text]
                    result += [tok]
            return result

        def split_on_tokens(tok_list, text):
            if not text:
                return []
            if not tok_list:
                return self._tokenize(text, **kwargs)

            tokenized_text = []
            text_list = [text]
            for tok in tok_list:
                tokenized_text = []
                for sub_text in text_list:
                    if sub_text not in self.added_tokens_encoder \
                            and sub_text not in self.all_special_tokens:
                        tokenized_text += split_on_token(tok, sub_text)
                    else:
                        tokenized_text += [sub_text]
                text_list = tokenized_text

            return sum((self._tokenize(token, **kwargs) if token not \
                    in self.added_tokens_encoder and token not in self.all_special_tokens \
                    else [token] for token in tokenized_text), [])

        added_tokens = list(self.added_tokens_encoder.keys()) + self.all_special_tokens
        tokenized_text = split_on_tokens(added_tokens, text)
        return tokenized_text

    def _tokenize(self, text, **kwargs):
        """ Converts a string in a sequence of tokens (string), using the tokenizer.
            Split in words for word-based vocabulary or sub-words for sub-word-based
            vocabularies (BPE/SentencePieces/WordPieces).

            Do NOT take care of added tokens.
        """
        raise NotImplementedError

    def convert_tokens_to_ids(self, tokens):
        """ Converts a single token, or a sequence of tokens, (str/unicode) in a single integer id
            (resp. a sequence of ids), using the vocabulary.
        """
        if tokens is None:
            return None

        if isinstance(tokens, str) or (six.PY2 and isinstance(tokens, unicode)):
            return self._convert_token_to_id_with_added_voc(tokens)

        ids = []
        for token in tokens:
            ids.append(self._convert_token_to_id_with_added_voc(token))
        if len(ids) > self.max_len:
            logger.warning("Token indices sequence length is longer than the specified maximum sequence length "
                           "for this model ({} > {}). Running this sequence through the model will result in "
                           "indexing errors".format(len(ids), self.max_len))
        return ids

    def _convert_token_to_id_with_added_voc(self, token):
        if token is None:
            return None

        if token in self.added_tokens_encoder:
            return self.added_tokens_encoder[token]
        return self._convert_token_to_id(token)

    def _convert_token_to_id(self, token):
        raise NotImplementedError

    def encode(self,
<<<<<<< HEAD
               text,
               text_pair=None,
               add_special_tokens=False,
               max_length=None,
               stride=0,
               truncate_first_sequence=True,
               return_tensors=None,
               **kwargs):
=======
                text,
                text_pair=None,
                add_special_tokens=False,
                max_length=None,
                stride=0,
                truncate_first_sequence=True,
                truncate_both_sequences=False,
                return_tensors=None,
                **kwargs):
>>>>>>> 9e136ff5
        """
        Converts a string in a sequence of ids (integer), using the tokenizer and vocabulary.

        Same as doing ``self.convert_tokens_to_ids(self.tokenize(text))``.

        Args:
            text: The first sequence to be encoded. This can be a string, a list of strings (tokenized string using
                the `tokenize` method) or a list of integers (tokenized string ids using the `convert_tokens_to_ids`
                method)
            text_pair: Optional second sequence to be encoded. This can be a string, a list of strings (tokenized
                string using the `tokenize` method) or a list of integers (tokenized string ids using the
                `convert_tokens_to_ids` method)
            add_special_tokens: if set to ``True``, the sequences will be encoded with the special tokens relative
                to their model.
            max_length: if set to a number, will limit the total sequence returned so that it has a maximum length.
                If there are overflowing tokens, those will be added to the returned dictionary
            stride: if set to a number along with max_length, the overflowing tokens returned will contain some tokens
                from the main sequence returned. The value of this argument defines the number of additional tokens.
            truncate_first_sequence: if there is a specified max_length, this flag will choose which sequence
                will be truncated.
            return_tensors: (optional) can be set to 'tf' or 'pt' to return respectively TensorFlow tf.constant
                or PyTorch torch.Tensor instead of a list of python integers.
            **kwargs: passed to the `self.tokenize()` method
        """
        encoded_inputs = self.encode_plus(text,
                                          text_pair=text_pair,
                                          max_length=max_length,
                                          add_special_tokens=add_special_tokens,
                                          stride=stride,
                                          truncate_first_sequence=truncate_first_sequence,
                                          truncate_both_sequences=truncate_both_sequences,
                                          return_tensors=return_tensors,
                                          **kwargs)

        return encoded_inputs["input_ids"]

    def encode_plus(self,
                    text,
                    text_pair=None,
                    add_special_tokens=False,
                    max_length=None,
                    stride=0,
                    truncate_first_sequence=True,
                    truncate_both_sequences=False,
                    return_tensors=None,
                    **kwargs):
        """
        Returns a dictionary containing the encoded sequence or sequence pair and additional informations:
        the mask for sequence classification and the overflowing elements if a ``max_length`` is specified.

        Args:
            text: The first sequence to be encoded. This can be a string, a list of strings (tokenized string using
                the `tokenize` method) or a list of integers (tokenized string ids using the `convert_tokens_to_ids`
                method)
            text_pair: Optional second sequence to be encoded. This can be a string, a list of strings (tokenized
                string using the `tokenize` method) or a list of integers (tokenized string ids using the
                `convert_tokens_to_ids` method)
            add_special_tokens: if set to ``True``, the sequences will be encoded with the special tokens relative
                to their model.
            max_length: if set to a number, will limit the total sequence returned so that it has a maximum length.
                If there are overflowing tokens, those will be added to the returned dictionary
            stride: if set to a number along with max_length, the overflowing tokens returned will contain some tokens
                from the main sequence returned. The value of this argument defines the number of additional tokens.
            truncate_first_sequence: if there is a specified max_length, this flag will choose which sequence
                will be truncated.
            return_tensors: (optional) can be set to 'tf' or 'pt' to return respectively TensorFlow tf.constant
                or PyTorch torch.Tensor instead of a list of python integers.
            **kwargs: passed to the `self.tokenize()` method
        """

        def get_input_ids(text):
            if isinstance(text, six.string_types):
                return self.convert_tokens_to_ids(self.tokenize(text, **kwargs))
            elif isinstance(text, (list, tuple)) and len(text) > 0 and isinstance(text[0], six.string_types):
                return self.convert_tokens_to_ids(text)
            elif isinstance(text, (list, tuple)) and len(text) > 0 and isinstance(text[0], int):
                return text
            else:
                raise ValueError("Input is not valid. Should be a string, a list/tuple of strings or a list/tuple of integers.")

        first_ids = get_input_ids(text)
        second_ids = get_input_ids(text_pair) if text_pair is not None else None

        return self.prepare_for_model(first_ids,
                                      pair_ids=second_ids,
                                      max_length=max_length,
                                      add_special_tokens=add_special_tokens,
                                      stride=stride,
                                      truncate_first_sequence=truncate_first_sequence,
                                      truncate_both_sequences=truncate_both_sequences,
                                      return_tensors=return_tensors)

    def prepare_for_model(self, ids, pair_ids=None, max_length=None, add_special_tokens=False, stride=0,
                          truncate_first_sequence=True, truncate_both_sequences=True, return_tensors=None):
        """
        Prepares a sequence of input id, or a pair of sequences of inputs ids so that it can be used by the model.
        It adds special tokens, truncates
        sequences if overflowing while taking into account the special tokens and manages a window stride for
        overflowing tokens

        Args:
            ids: list of tokenized input ids. Can be obtained from a string by chaining the
                `tokenize` and `convert_tokens_to_ids` methods.
            pair_ids: Optional second list of input ids. Can be obtained from a string by chaining the
                `tokenize` and `convert_tokens_to_ids` methods.
            max_length: maximum length of the returned list. Will truncate by taking into account the special tokens.
            add_special_tokens: if set to ``True``, the sequences will be encoded with the special tokens relative
                to their model.
            stride: window stride for overflowing tokens. Can be useful for edge effect removal when using sequential
                list of inputs.
            truncate_first_sequence: if set to `True` and an optional second list of input ids is provided,
                alongside a specified `max_length`, will truncate the first sequence if the total size is superior
                than the specified `max_length`. If set to `False`, will truncate the second sequence instead.
            return_tensors: (optional) can be set to 'tf' or 'pt' to return respectively TensorFlow tf.constant
                or PyTorch torch.Tensor instead of a list of python integers.

        Return:
            A Dictionary of shape::

                {
                    input_ids: list[int],
                    overflowing_tokens: list[int] if a ``max_length`` is specified, else None
                    special_tokens_mask: list[int] if ``add_special_tokens`` if set to ``True``
                }

            With the fields:
                ``input_ids``: list of tokens to be fed to a model

                ``overflowing_tokens``: list of overflowing tokens if a max length is specified.

                ``special_tokens_mask``: if adding special tokens, this is a list of [0, 1], with 0 specifying special added
                tokens and 1 specifying sequence tokens.
        """
        pair = bool(pair_ids is not None)
        len_ids = len(ids)
        len_pair_ids = len(pair_ids) if pair else 0

        encoded_inputs = {}
        if max_length:
            n_added_tokens = self.num_added_tokens(pair=pair) if add_special_tokens else 0
<<<<<<< HEAD
            if pair and n_added_tokens + (len_pair_ids if truncate_first_sequence else len_ids) >= max_length:
                logger.warning(
                    "You supplied a pair of sequence in which the sequence that will not be truncated is longer than the maximum specified length. "
                    "This pair of sequences will be truncated with no regard to the special tokens")
            else:
                if n_added_tokens + len_ids + len_pair_ids > max_length:
                    if truncate_first_sequence or not pair:
                        encoded_inputs["overflowing_tokens"] = ids[max_length - len_pair_ids - n_added_tokens - stride:]
                        ids = ids[:max_length - len_pair_ids - n_added_tokens]
                    elif not truncate_first_sequence and pair:
                        encoded_inputs["overflowing_tokens"] = pair_ids[max_length - len_ids - n_added_tokens - stride:]
                        pair_ids = pair_ids[:max_length - len_ids - n_added_tokens]
                    else:
                        logger.warning(
                            "Cannot truncate second sequence as it is not provided. No truncation.")
=======

            if n_added_tokens + len_ids + len_pair_ids > max_length:
                if truncate_both_sequences:
                    tokens_a, tokens_b = self._truncate_seq_pair(
                        copy.deepcopy(ids),
                        copy.deepcopy(pair_ids),
                        max_length=max_length - n_added_tokens
                    )
                    truncated_tokens = ids[- (len_ids - len(tokens_a)):] + pair_ids[- (len_pair_ids - len(tokens_b)):]
                    encoded_inputs["num_truncated_tokens"] = len(truncated_tokens)
                    ids = tokens_a
                    pair_ids = tokens_b
                elif pair and n_added_tokens + (len_pair_ids if truncate_first_sequence else len_ids) >= max_length:
                    logger.warning(
                        "You supplied a pair of sequence in which the sequence that will not be truncated is longer than the maximum specified length."
                        "This pair of sequences will not be truncated.")
                elif truncate_first_sequence or not pair:
                    encoded_inputs["overflowing_tokens"] = ids[max_length - len_pair_ids - n_added_tokens - stride:]
                    ids = ids[:max_length - len_pair_ids - n_added_tokens]
                elif not truncate_first_sequence and pair:
                    encoded_inputs["overflowing_tokens"] = pair_ids[max_length - len_ids - n_added_tokens - stride:]
                    pair_ids = pair_ids[:max_length - len_ids - n_added_tokens]
                else:
                    logger.warning(
                        "Cannot truncate second sequence as it is not provided. No truncation.")
>>>>>>> 9e136ff5

        if add_special_tokens:
            sequence = self.add_special_tokens_sequence_pair(ids, pair_ids) if pair else self.add_special_tokens_single_sequence(ids)
            token_type_ids = self.create_token_type_ids_from_sequences(ids, pair_ids) if pair else [0] * len(sequence)
            encoded_inputs["special_tokens_mask"] = self.get_special_tokens_mask(ids, pair_ids)
        else:
            sequence = ids + pair_ids if pair else ids
            token_type_ids = [0] * len(ids) + ([1] * len(pair_ids) if pair else [])

        if return_tensors == 'tf' and is_tf_available():
            sequence = tf.constant([sequence])
            token_type_ids = tf.constant([token_type_ids])
        elif return_tensors == 'pt' and is_torch_available():
            sequence = torch.tensor([sequence])
            token_type_ids = torch.tensor([token_type_ids])
        elif return_tensors is not None:
            logger.warning("Unable to convert output to tensors format {}, PyTorch or TensorFlow is not available.".format(return_tensors))

        encoded_inputs["input_ids"] = sequence
        encoded_inputs["token_type_ids"] = token_type_ids

        if max_length and len(encoded_inputs["input_ids"]) > max_length:
            encoded_inputs["input_ids"] = encoded_inputs["input_ids"][:max_length]
            encoded_inputs["token_type_ids"] = encoded_inputs["token_type_ids"][:max_length]
            encoded_inputs["special_tokens_mask"] = encoded_inputs["special_tokens_mask"][:max_length]

        return encoded_inputs

    def _truncate_seq_pair(self, tokens_a, tokens_b, max_length):
        """Truncates a sequence pair in place to the maximum length."""

        # This is a simple heuristic which will always truncate the longer sequence
        # one token at a time. This makes more sense than truncating an equal percent
        # of tokens from each, since if one sequence is very short then each token
        # that's truncated likely contains more information than a longer sequence.

        # However, since we'd better not to remove tokens of options and questions, you can choose to use a bigger
        # length or only pop from context
        while True:
            total_length = len(tokens_a) + len(tokens_b)
            if total_length <= max_length:
                return (tokens_a, tokens_b)
            if len(tokens_a) > len(tokens_b):
                tokens_a.pop()
            else:
                tokens_b.pop()

    def create_token_type_ids_from_sequences(self, token_ids_0, token_ids_1):
        logger.warning("This tokenizer does not make use of special tokens.")
        return [0] * len(token_ids_0) + [1] * len(token_ids_1)

    def add_special_tokens_single_sequence(self, token_ids):
        logger.warning("This tokenizer does not make use of special tokens. The sequence has been returned with no modification.")
        return token_ids

    def add_special_tokens_sequence_pair(self, token_ids_0, token_ids_1):
        logger.warning("This tokenizer does not make use of special tokens. The two sequences have been concatenated.")
        return token_ids_0 + token_ids_1

    def get_special_tokens_mask(self, token_ids_0, token_ids_1=None, special_tokens_present=False):
        return [1] * ((len(token_ids_1) if token_ids_1 else 0) + len(token_ids_0))

    def convert_ids_to_tokens(self, ids, skip_special_tokens=False):
        """ Converts a single index or a sequence of indices (integers) in a token "
            (resp.) a sequence of tokens (str/unicode), using the vocabulary and added tokens.

            Args:
                skip_special_tokens: Don't decode special tokens (self.all_special_tokens). Default: False
        """
        if isinstance(ids, int):
            if ids in self.added_tokens_decoder:
                return self.added_tokens_decoder[ids]
            else:
                return self._convert_id_to_token(ids)
        tokens = []
        for index in ids:
            if skip_special_tokens and index in self.all_special_ids:
                continue
            if index in self.added_tokens_decoder:
                tokens.append(self.added_tokens_decoder[index])
            else:
                tokens.append(self._convert_id_to_token(index))
        return tokens

    def _convert_id_to_token(self, index):
        raise NotImplementedError

    def convert_tokens_to_string(self, tokens):
        """ Converts a sequence of tokens (string) in a single string.
            The most simple way to do it is ' '.join(self.convert_ids_to_tokens(token_ids))
            but we often want to remove sub-word tokenization artifacts at the same time.
        """
        return ' '.join(self.convert_ids_to_tokens(tokens))

    def decode(self, token_ids, skip_special_tokens=False, clean_up_tokenization_spaces=True):
        """
        Converts a sequence of ids (integer) in a string, using the tokenizer and vocabulary
        with options to remove special tokens and clean up tokenization spaces.
        Similar to doing ``self.convert_tokens_to_string(self.convert_ids_to_tokens(token_ids))``.
        """
        filtered_tokens = self.convert_ids_to_tokens(token_ids, skip_special_tokens=skip_special_tokens)

        # To avoid mixing byte-level and unicode for byte-level BPT
        # we need to build string separatly for added tokens and byte-level tokens
        # cf. https://github.com/huggingface/transformers/issues/1133
        sub_texts = []
        current_sub_text = []
        for token in filtered_tokens:
            if skip_special_tokens and token in self.all_special_ids:
                continue
            if token in self.added_tokens_encoder:
                if current_sub_text:
                    sub_texts.append(self.convert_tokens_to_string(current_sub_text))
                    current_sub_text = []
                sub_texts.append(" " + token)
            else:
                current_sub_text.append(token)
        if current_sub_text:
            sub_texts.append(self.convert_tokens_to_string(current_sub_text))
        text = ''.join(sub_texts)

        if clean_up_tokenization_spaces:
            clean_text = self.clean_up_tokenization(text)
            return clean_text
        else:
            return text

    @property
    def special_tokens_map(self):
        """ A dictionary mapping special token class attribute (cls_token, unk_token...) to their
            values ('<unk>', '<cls>'...)
        """
        set_attr = {}
        for attr in self.SPECIAL_TOKENS_ATTRIBUTES:
            attr_value = getattr(self, "_" + attr)
            if attr_value:
                set_attr[attr] = attr_value
        return set_attr

    @property
    def all_special_tokens(self):
        """ List all the special tokens ('<unk>', '<cls>'...) mapped to class attributes
            (cls_token, unk_token...).
        """
        all_toks = []
        set_attr = self.special_tokens_map
        for attr_value in set_attr.values():
            all_toks = all_toks + (list(attr_value) if isinstance(attr_value, (list, tuple)) else [attr_value])
        all_toks = list(set(all_toks))
        return all_toks

    @property
    def all_special_ids(self):
        """ List the vocabulary indices of the special tokens ('<unk>', '<cls>'...) mapped to
            class attributes (cls_token, unk_token...).
        """
        all_toks = self.all_special_tokens
        all_ids = list(self._convert_token_to_id(t) for t in all_toks)
        return all_ids

    @staticmethod
    def clean_up_tokenization(out_string):
        """ Clean up a list of simple English tokenization artifacts like spaces before punctuations and abreviated forms.
        """
        out_string = out_string.replace(' .', '.').replace(' ?', '?').replace(' !', '!').replace(' ,', ','
                        ).replace(" ' ", "'").replace(" n't", "n't").replace(" 'm", "'m").replace(" do not", " don't"
                        ).replace(" 's", "'s").replace(" 've", "'ve").replace(" 're", "'re")
        return out_string<|MERGE_RESOLUTION|>--- conflicted
+++ resolved
@@ -693,16 +693,6 @@
         raise NotImplementedError
 
     def encode(self,
-<<<<<<< HEAD
-               text,
-               text_pair=None,
-               add_special_tokens=False,
-               max_length=None,
-               stride=0,
-               truncate_first_sequence=True,
-               return_tensors=None,
-               **kwargs):
-=======
                 text,
                 text_pair=None,
                 add_special_tokens=False,
@@ -712,7 +702,6 @@
                 truncate_both_sequences=False,
                 return_tensors=None,
                 **kwargs):
->>>>>>> 9e136ff5
         """
         Converts a string in a sequence of ids (integer), using the tokenizer and vocabulary.
 
@@ -853,23 +842,6 @@
         encoded_inputs = {}
         if max_length:
             n_added_tokens = self.num_added_tokens(pair=pair) if add_special_tokens else 0
-<<<<<<< HEAD
-            if pair and n_added_tokens + (len_pair_ids if truncate_first_sequence else len_ids) >= max_length:
-                logger.warning(
-                    "You supplied a pair of sequence in which the sequence that will not be truncated is longer than the maximum specified length. "
-                    "This pair of sequences will be truncated with no regard to the special tokens")
-            else:
-                if n_added_tokens + len_ids + len_pair_ids > max_length:
-                    if truncate_first_sequence or not pair:
-                        encoded_inputs["overflowing_tokens"] = ids[max_length - len_pair_ids - n_added_tokens - stride:]
-                        ids = ids[:max_length - len_pair_ids - n_added_tokens]
-                    elif not truncate_first_sequence and pair:
-                        encoded_inputs["overflowing_tokens"] = pair_ids[max_length - len_ids - n_added_tokens - stride:]
-                        pair_ids = pair_ids[:max_length - len_ids - n_added_tokens]
-                    else:
-                        logger.warning(
-                            "Cannot truncate second sequence as it is not provided. No truncation.")
-=======
 
             if n_added_tokens + len_ids + len_pair_ids > max_length:
                 if truncate_both_sequences:
@@ -895,7 +867,6 @@
                 else:
                     logger.warning(
                         "Cannot truncate second sequence as it is not provided. No truncation.")
->>>>>>> 9e136ff5
 
         if add_special_tokens:
             sequence = self.add_special_tokens_sequence_pair(ids, pair_ids) if pair else self.add_special_tokens_single_sequence(ids)
