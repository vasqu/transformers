--- conflicted
+++ resolved
@@ -98,15 +98,6 @@
         return hidden_states + self.e_score_correction_bias.squeeze()
 
 
-<<<<<<< HEAD
-class Ernie4_5_MoeExperts(nn.ModuleList):
-    def __init__(self, config, intermediate_size=None):
-        super().__init__()
-        self.num_experts = config.moe_num_experts
-        intermediate_size = config.moe_intermediate_size if intermediate_size is None else intermediate_size
-        for _ in range(self.num_experts):
-            self.append(Ernie4_5_MoeMLP(config, intermediate_size))
-=======
 class Ernie4_5_MoeExperts(nn.Module):
     def __init__(self, config):
         super().__init__()
@@ -124,7 +115,6 @@
         else:
             self.gate_up_proj_bias = None
             self.down_proj_bias = None
->>>>>>> 1acbd0b3
 
     def forward(
         self, hidden_states: torch.Tensor, selected_experts: torch.Tensor, routing_weights: torch.Tensor
@@ -180,12 +170,8 @@
             routing_weights = routing_weights / torch.clamp(
                 routing_weights.sum(dim=-1, keepdim=True), min=self.norm_min
             )
-<<<<<<< HEAD
         routing_weights = routing_weights.to(hidden_states.dtype)
-        return selected_experts, routing_weights, router_logits
-=======
-        routing_weights = routing_weights.to(router_logits.dtype)
-        return routing_weights, selected_experts
+        return routing_weights, selected_experts, router_logits
 
 
 class Ernie4_5_MoeSparseMoeBlock(nn.Module):
@@ -200,7 +186,6 @@
         self.shared_experts = None
         if config.moe_num_shared_experts > 0:
             self.shared_experts = Ernie4_5_MoeMLP(config, config.moe_intermediate_size * config.moe_num_shared_experts)
->>>>>>> 1acbd0b3
 
     def forward(self, hidden_states: torch.Tensor) -> torch.Tensor:
         batch_size, sequence_length, _ = hidden_states.shape
@@ -209,11 +194,7 @@
         if self.shared_experts is not None:
             shared_output = self.shared_experts(hidden_states)
 
-<<<<<<< HEAD
-        selected_experts, routing_weights, _ = self.route_tokens_to_experts(hidden_states)
-=======
-        routing_weights, selected_experts = self.gate(hidden_states)
->>>>>>> 1acbd0b3
+        routing_weights, selected_experts, _ = self.gate(hidden_states)
         final_hidden_states = self.experts(hidden_states, selected_experts, routing_weights)
 
         if self.shared_experts is not None:
